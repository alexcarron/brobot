const { RDMRoles, Announcements, MessageDelays, Feedback, Factions, RoleNames, AbilityTypes, TrialVotes, AbilityName: AbilityName, AbilityArgName, ArgumentSubtypes, Subphases, Votes, Phases } = require("../enums");
const roles = require("./roles");
const ids = require("../../data/ids.json");
const { Abilities } = require("./ability");

const
<<<<<<< HEAD
	{ getGuildMember, getRole, addRole, removeRole, getChannel, wait, getRandArrayItem, getRDMGuild, toTitleCase } = require("../functions"),
	{ PermissionFlagsBits, Role } = require('discord.js'),
	rdm_ids = require("../../databases/ids.json").rapid_discord_mafia;
=======
	{ getGuildMember, getRole, addRole, removeRole, getChannel, wait, getRandArrayItem, getRDMGuild } = require("../functions"),
	{ PermissionFlagsBits } = require('discord.js'),
	rdm_ids = require("../../data/ids.json").rapid_discord_mafia;
>>>>>>> 42a2e43c

class Player {

	/**
	 * defense level the player has
	 * @type {Number}
	 */
	defense;

	/**
	 * attack level the player has
	 * @type {Number}
	 */
	attack;

	/**
	 * @type {{name: AbilityName, args: {[arg_name: AbilityArgName]: string}}}
	*/
	ability_doing;

	/**
	 * @type {{name: AbilityName, by: string, during_phase: Number}[]}
	 */
	affected_by;

	/**
	 * @type {boolean}
	 */
	isMuted;

	/**
	 * @type {boolean}
	 */
	canVote;

	/**
	 * An array of all feedback messages to be sent to the player
	 * @type {string[]}
	 */
	feedback;

	constructor({
		id = ids.users.LL,
		name,
		channel_id = "",
		isAlive = true,
		isInLimbo = false,
		hasWon = false,
		isRoleblocked = false,
		isDoused = false,
		role = "",
		visiting = "",
		last_will = "",
		death_note = "",
		exe_target = "",
		num_phases_inactive = 0,
		feedback = [],
		ability_doing = {},
		used = {},
		percieved = {},
		affected_by = [],
		attack = 0,
		defense = 0,
		last_player_observed_name = undefined,
		isUnidentifiable = false,
		players_can_use_on = [],
		isMuted = false,
		canVote = true,
		isMockPlayer = false,
	}) {
		this.id = id;
		this.name = name;
		this.channel_id = channel_id;
		this.isAlive = isAlive;
		this.isInLimbo = isInLimbo;
		this.hasWon = hasWon;
		this.isRoleblocked = isRoleblocked;
		this.isDoused = isDoused;
		this.role = role;
		this.visiting = visiting;
		this.last_will = last_will;
		this.death_note = death_note;
		this.exe_target = exe_target;
		this.feedback = feedback;
		this.ability_doing = ability_doing;
		this.used = used;
		this.percieved = percieved;
		this.affected_by = affected_by;
		this.attack = attack;
		this.defense = defense;
		this.num_phases_inactive = num_phases_inactive;
		this.last_player_observed_name = last_player_observed_name;
		this.isUnidentifiable = isUnidentifiable;
		this.players_can_use_on = players_can_use_on;
		this.isMuted = isMuted;
		this.canVote = canVote;
		this.isMockPlayer = isMockPlayer;
	}

	static MAX_INACTIVE_PHASES = 6;
	static MIN_INACTIVE_PHASES_FOR_WARNING = 3;
	static MAJORITY_VOTE_RATIO = 2/3;

	reset() {
		this.isAlive=true;
		this.isInLimbo = false;
		this.hasWon = false;
		this.isRoleblocked = false;
		this.isDoused = false;
		this.role = "";
		this.visiting = "";
		this.last_will = "";
		this.death_note = "";
		this.exe_target = "";
		this.feedback = [];
		this.ability_doing = {};
		this.used = {};
		this.percieved = {};
		this.affected_by = [];
		this.attack = 0;
		this.defense = 0;
		this.num_phases_inactive = 0;
		this.last_player_observed_name = undefined;
		this.isUnidentifiable = false;
		this.players_can_use_on = [];
		this.isMuted = false;
		this.canVote = true;
	}

	resetInactivity() {
		this.num_phases_inactive = 0;
	}

	async mute() {
		this.isMuted = true;

		if (!this.isMockPlayer) {
			const
				rdm_guild = await getRDMGuild(),
				town_discussion_chnl = await getChannel(rdm_guild, ids.rapid_discord_mafia.channels.town_discussion),
				player_guild_member = await getGuildMember(rdm_guild, this.id);

			await town_discussion_chnl.permissionOverwrites.edit(player_guild_member.user, {SendMessages: false, AddReactions: false});
		}

		console.log(`Muted **${this.name}**.`);
	}

	async unmute() {
		this.isMuted = false;

		if (!this.isMockPlayer) {
			const
				rdm_guild = await getRDMGuild(),
				town_discussion_chnl = await getChannel(rdm_guild, ids.rapid_discord_mafia.channels.town_discussion),
				player_guild_member = await getGuildMember(rdm_guild, this.id);

			town_discussion_chnl.permissionOverwrites.edit(player_guild_member.user, {SendMessages: true});
		}

		console.log(`Unmuted **${this.name}**.`);
	}

	async removeVotingAbility() {
		this.canVote = false;
	}

	async regainVotingAbility() {
		this.canVote = true;
	}

	async incrementInactvity() {
		this.num_phases_inactive += 1;
		const actual_phases_inactive = this.num_phases_inactive-1;

		if (actual_phases_inactive === Player.MAX_INACTIVE_PHASES) {
			await this.smite();
		}
		else if (
			actual_phases_inactive >= Player.MIN_INACTIVE_PHASES_FOR_WARNING &&
			actual_phases_inactive < Player.MAX_INACTIVE_PHASES
		) {
			const remaining_inactive_phases = Player.MAX_INACTIVE_PHASES-actual_phases_inactive;
			await this.sendFeedback(Feedback.InactivityWarning(this, actual_phases_inactive, remaining_inactive_phases));
		}
	}

	async getGuildMember() {
		const rdm_guild = await getRDMGuild();
		const player_guild_member = await getGuildMember(rdm_guild, this.id);
		return player_guild_member;
	}

	async createChannel() {
		const rdm_guild = await getRDMGuild();
		const channel_name =
				"👤｜" +
				this.name.toLowerCase()
					.replace(' ', '-')
					.replace(/[^a-zA-Z0-9 -]/g, "");

		const player_guild_member = await this.getGuildMember();

		// Create a private channel for the player
		const player_channel = await rdm_guild.channels.create(
			{
				name: channel_name,
				parent: rdm_ids.category.player_action,
				permissionOverwrites: [
					{
						id: rdm_guild.roles.everyone,
						deny: [PermissionFlagsBits.ViewChannel],
					},
					{
						id: player_guild_member,
						allow: [PermissionFlagsBits.ViewChannel],
					}
				],
			}
		);

		// Send a message to the player confirming that they have joined the game
		await player_channel.send(Feedback.CreatedPlayerActionChannel(this))
			.then(msg => msg.pin());

		this.channel_id = player_channel.id;
	}

	async sendFeedback(feedback, isPinned=false) {
		if (!this.isMockPlayer) {
			const channel = await this.getPlayerChannel();
			const message_sent = await channel.send(feedback);

			if (isPinned)
				message_sent.pin();
		}
		else {
			console.log(`{${this.name}: ${feedback}}`);
		}
	}

	addFeedback(feedback) {
		this.feedback.push(feedback);
	}

	isDoingNothing() {
		return (
			Object.keys(this.ability_doing).length === 0 ||
			!this.ability_doing.name ||
			this.ability_doing.name.toLowerCase() === "nothing"
		);
	}

	resetFeedback() {
		this.feedback = [];
	}

	resetAbilityDoing() {
		this.ability_doing = {};
	}

	resetVisiting() {
		this.visiting = "";
	}

	resetPercieved() {
		this.percieved = {};
	}

	/**
	 * Set a player's role
	 * @param {Role} role role object you want the player to be set to
	 */
	async setRole(role) {
		this.role = role.name;
		this.attack = role.attack;
		this.defense = role.defense;

		await this.sendRoleInfo();

		if (role.faction == Factions.Mafia && !this.isMockPlayer) {
			this.giveAccessToMafiaChat();
		}
	}

	async setExeTarget(player) {
		this.exe_target = player.name;
		await this.sendFeedback(Announcements.ExeTarget(this.exe_target), true)
	}

	setVisiting(player_name) {
		this.visiting = player_name;
	}

	addAlignment(alignment) {
		this.alignment = alignment;
	}

	/**
		 * {
				"victim": Player.name,
				"kills": {
						killer_name: Player.name,
						flavor_text: string
					}[]
				}
		 */
	async kill(death) {
		this.isAlive = false;

		if (death.isLynch()) {
			if (this.role == RoleNames.Fool) {
				await this.sendFeedback(Feedback.WonAsFool);
				await global.Game.announceMessages("_ _\nYou feel like you've made a terrible mistake...");
				const players_voting_guilty =
					Object.entries(global.Game.trial_votes)
						.filter(entry => entry[1] === TrialVotes.Guilty)
						.map(entry => entry[0]);

				this.players_can_use_on = players_voting_guilty;
				this.isInLimbo = true;
				this.hasWon = true;

				global.Game.winning_factions.push("Fool");
				global.Game.winning_players.push(this.name);
			}

			let executioners = global.Game.Players.getExecutioners();

			console.log("Checking for exe wins");
			for (let exe of executioners) {
				console.log({exe, victim_name: this.name});

				if ( exe.exe_target == this.name ) {
					console.log("Announcing win and giving player win.");

					const exe_player = global.Game.Players.get(exe.name);
					await exe_player.sendFeedback(Feedback.WonAsExecutioner);
					exe_player.makeAWinner();
				}
			}
		}

		try {
			if (!this.isMockPlayer) {
				let ghost_role = await getRole((await getRDMGuild()), RDMRoles.Ghosts),
					living_role = await getRole((await getRDMGuild()), RDMRoles.Living),
					player_guild_member = await getGuildMember((await getRDMGuild()), this.id);


				await addRole(player_guild_member, ghost_role);
				await removeRole(player_guild_member, living_role);

				const role = Object.values(roles).find(role => role.name === this.role);

				if (role.faction == Factions.Mafia) {
					this.removeAccessFromMafiaChat();
				}
			}
		}
		catch {
			await global.Game.log(`**${this.name}** user not found. Possibly left the game.`);
		}
	}

	revive() {
		this.isAlive = true;
	}

	toggleProtection() {
		this.isProtected = !this.isProtected;
	}

	getPercievedRole() {
		if (this.percieved && this.percieved.role)
			return this.percieved.role
		else
			return this.role
	}

	getPercievedVisit() {
		if (this.percieved && this.percieved.visiting)
			return this.percieved.visiting
		else
			return this.visiting
	}

	resetPercieved() {
		this.percieved = {};
	}

	/**
	 * Sets what ability th p layer is doing in the current phase
	 * @param {string} name Name of the ability
	 * @param {{[arg_name: string]: [arg_value: string]}} arg_values An obect with an entry for each argument with the key being the name and the value being the value of the arg
	 */
	setAbilityDoing(ability_name, arg_values) {
		this.ability_doing = {
			name: ability_name,
			args: arg_values,
		};

		if (global.Game.Players.getAlivePlayers().every(player => player.ability_doing && player.ability_doing.name)) {
			global.Game.startDay(global.Game.days_passed);
		}
	}

	/**
	 * Players does no action for the current phase
	 */
	doNothing() {
		this.setAbilityDoing("nothing", {});
	}

	/**
	 * Determines if a certain ability a player uses with specific arguments can be used by that player
	 * @param {AbilityName} ability_name Name of the ability using
	 * @param {{[arg_name: string]: [arg_value: string]}} arg_values
	 * @returns {true | String} true if you can use the ability. Otherwise, feedback for why you can't use the ability
	 */
	async canUseAbility(ability_name, arg_values) {
		const ability = Object.values(Abilities).find(ability =>
			ability.name === ability_name
		);
		const player_role = roles[this.role]

		// Check if role has ability
		if (player_role.abilities.every(ability => ability.name !== ability_name)) {
			return `${ability_name} is not an ability you can use`;
		}

		// Check if player is dead and can't use ability while dead
		if (!this.isAlive) {
			if (!(
				ability.phases_can_use.includes(Phases.Limbo) &&
				this.isInLimbo
			)) {
				return `You can't use the ability, **${ability_name}**, while you're not alive`;
			}
		}

		// Check if ability can be used during current phase
		if (!ability.phases_can_use.includes(global.Game.phase)) {

			// Check if ability can be used in limbo and player in limbo
			if (
				!(
					ability.phases_can_use.includes(Phases.Limbo) &&
					this.isInLimbo
				)
			) {
				return `You can't use this ability during the **${global.Game.phase}** phase`;
			}
		}

		// Check if valid arguments
		for (const ability_arg of ability.args) {
			const arg_name = ability_arg.name;
			let arg_param_value = arg_values[arg_name];

			const isValidArg = global.Game.isValidArgValue(this, ability_arg, arg_param_value);

			console.log({isValidArg});

			if (isValidArg !== true) {
				return isValidArg;
			}
		}

		return true;
	}

	/**
	 * @param {AbilityName} ability_name Name of the ability using
	 * @param {{[arg_name: string]: [arg_value: string]}} arg_values
	 * @returns {string} confirmation feedback for using ability
	 */
	useAbility(ability_name, arg_values) {
		this.resetInactivity();

		if (ability_name === AbilityName.Nothing) {
			this.doNothing();
			return `You will attempt to do **Nothing**`;
		}

		const player_role = roles[this.role];
		const ability_using = Object.values(Abilities).find(ability =>
			ability.name === ability_name
		);

		console.log({ability_name, ability_using, player_role});

		for (const arg of ability_using.args) {
			const arg_name = arg.name;
			const arg_value = arg_values[arg_name];

			console.log({arg, arg_values, arg_value});

			if (arg.subtypes.includes(ArgumentSubtypes.Visiting)) {
				this.setVisiting(arg_value);
			}
		}

		this.setAbilityDoing(ability_name, arg_values);

		console.log(this);

		return ability_using.feedback(...Object.values(arg_values), this.name);
	}

	async leaveGame() {
		await global.Game.log(`**${this.name}** left the game.`);
		global.Game.addDeath(this, this, Announcements.PlayerSuicide);
	}

	async leaveGameSignUps() {
		await global.Game.log(`**${this.name}** left the game`);

		await global.Game.announceMessages(
			`**${this.name}** left the game`
		);

		if (!this.isMockPlayer) {
			const rdm_guild = await getRDMGuild();
			const player_member = await getGuildMember(rdm_guild, this.id);
			const spectator_role = await getRole(rdm_guild, RDMRoles.Spectator);
			const living_role = await getRole(rdm_guild, RDMRoles.Living);

			await player_member.roles.remove(living_role).catch(console.error());
			await player_member.roles.add(spectator_role).catch(console.error());

			const player_channel = await this.getPlayerChannel();
			await player_channel.delete();
		}

		global.Game.Players.removePlayer(this.name);
	}

	async smite() {
		await this.sendFeedback(Feedback.Smitten(this));
		global.Game.addDeath(this, this, Announcements.PlayerSmitten);
	}

	async getPlayerChannel() {
		const rdm_guild = await getRDMGuild();
		return await getChannel(rdm_guild, this.channel_id);
	}

	async sendRoleInfo() {
		const role = roles[this.role];
		const role_info_msg  = role.toString();
		await this.sendFeedback(role_info_msg, true);
	}

	restoreOldDefense() {
		const old_defense = roles[this.role].defense;
		this.defense = old_defense;
	}

	async convertToRole(role_name) {
		const current_role_name = this.role;
		const role = Object.values(roles).find(role => role.name ===  role_name);
		this.setRole(role);

		global.Game.role_log[this.name] += " -> " + role_name;

		await this.sendFeedback(Feedback.ConvertedToRole(this, current_role_name, role_name));
		await this.sendFeedback(role.toString(), true);
	}

	async giveAccessToMafiaChat() {
		console.log(`Let **${this.name}** see mafia chat.`);

		if (!this.isMockPlayer) {
			const
				mafia_channel = await getChannel((await getRDMGuild()), ids.rapid_discord_mafia.channels.mafia_chat),
				player_guild_member = await getGuildMember((await getRDMGuild()), this.id);

			mafia_channel.permissionOverwrites.edit(player_guild_member.user, {ViewChannel: true});

			mafia_channel.send(`**${this.name}** - ${this.role}`);
		}
	}

	async removeAccessFromMafiaChat() {
		const
			mafia_channel = await getChannel((await getRDMGuild()), ids.rapid_discord_mafia.channels.mafia_chat),
			player_guild_member = await getGuildMember((await getRDMGuild()), this.id);

		mafia_channel.permissionOverwrites.edit(player_guild_member.user, {SendMessages: false});

		console.log(`Let **${this.name}** not see mafia chat.`);
	}

	async removeAffects() {
		for (const [affect_num, affect] of this.affected_by.entries()) {
			console.log("Removing Affects From Player " + this.name);
			console.log("Affect Before:");
			console.log({affect});

			const ability = Object.values(Abilities).find(ability =>
				ability.name === affect.name
			);

			console.log({ability});

			// Don't remove if affect lasts forever
			if (ability && ability.duration === -1)
				continue;

			const phase_affect_ends = affect.during_phase + ability.duration;

			console.log(`Days Passed: ${global.Game.days_passed}`);
			console.log({phase_affect_ends});

			// Delete phase affect ends is current phase or has passed
			if (phase_affect_ends <= global.Game.days_passed) {
				// console.log("Deleting Affect");

				switch (ability.type) {
					case AbilityTypes.Protection: {
						this.restoreOldDefense();
						break;
					}

					case AbilityTypes.Manipulation: {
						this.resetPercieved();
						break;
					}

					case AbilityTypes.Roleblock: {
						this.isRoleblocked = false;
						break;
					}

					case AbilityTypes.Modifier: {
						break;
					}

					case AbilityTypes.Suicide: {
						global.Game.addDeath(this, this, Announcements.VigilanteSuicide);

						await this.sendFeedback(Feedback.ComittingSuicide);
						this.addFeedback(Feedback.ComittedSuicide);
						break;
					}
				}

				if (ability.name === AbilityName.Kidnap) {
					await this.unmute();
					await this.regainVotingAbility();
					this.isRoleblocked = false;
					this.restoreOldDefense();
					this.sendFeedback(Feedback.Unkidnapped);
				}

				this.affected_by.splice(affect_num, 1);
			}
		}
	}

	removeManipulationAffects() {
		if (this.affected_by) {
			for (let [index, affect] of this.affected_by.entries()) {
				console.log({affect});

				const ability_affected_by = Object.values(Abilities).find(ability => ability.name === affect.name);

				if (ability_affected_by.type === AbilityTypes.Manipulation) {
					console.log("Found manipulation affect. Removing affect and reseting percieved.");

					this.affected_by.splice(index, 1);
					this.resetPercieved();
				}
			}
		}
	}

	async whisper(player_whispering_to, whisper_contents) {
		if (!this.isMockPlayer) {
			const rdm_guild = await getRDMGuild();
			const town_discussion_chnl = await getChannel(rdm_guild, ids.rapid_discord_mafia.channels.town_discussion);

			await town_discussion_chnl.send(Announcements.Whisper(
				this, player_whispering_to
			));

			const player_whispering_to_chnl = await player_whispering_to.getPlayerChannel();
			player_whispering_to_chnl.send(Feedback.WhisperedTo(this, whisper_contents));
		}

		await global.Game.log(
			Announcements.WhisperLog(this, player_whispering_to, whisper_contents)
		);
	}

	makeAWinner() {
		this.hasWon = true;

		const player_role = global.Roles[this.role];
		const player_faction = player_role.getFaction();

		if (!global.Game.winning_factions.includes(player_faction))
			global.Game.winning_factions.push(player_faction);

		if (!global.Game.winning_players.includes(this.name))
			global.Game.winning_players.push(this.name);
	}

	/**
	 * Determines if a player can vote a certain player
	 * @param {String} player_voting_for name of the player voting for
	 * @returns {true | String} true if you can vote that player. Otherwise, feedback for why you can't
	 */
	canVotePlayer(player_voting_for) {
		if (global.Game.subphase !== Subphases.Voting) {
			return `We're not in the voting phase yet.`;
		}

		if (this.name === player_voting_for) {
			return `You can't vote for yourself!`;
		}

		if (!this.canVote) {
			return `Sorry, you have been prevented from voting.`;
		}

		return true;
	}

	/**
	 * Votes for a player to put up on trial, updating votes, announing it, and returning feedback
	 * @param {String} player_voting_for name of the player voting for
	 * @returns {String} feedback for vote
	 */
	votePlayer(player_voting_for) {
		let curr_votes = global.Game.votes;
		let max_voters_count = global.Game.Players.getAlivePlayers().filter(player => player.canVote === true).length;
		let feedback;

		this.resetInactivity();

		if (curr_votes[this.name]) {
			Game.log(`**${this.name}** changed their vote to **${player_voting_for}**`);

			global.Game.announceMessages(`**${this.name}** changed their vote to **${player_voting_for}**`);

			feedback = `You are replacing your previous vote, **${curr_votes[this.name]}**, with **${player_voting_for}**`;
		}
		else {
			Game.log(`**${this.name}** voted **${player_voting_for}**.`);

			global.Game.announceMessages(`**${this.name}** voted **${player_voting_for}**.`);

			feedback = `You voted **${player_voting_for}**.`;
		}

		curr_votes[this.name] = player_voting_for;
		global.Game.votes = curr_votes;

		if (!this.isMockPlayer) {
			const isMajorityVote = Player.isMajorityVote(curr_votes, max_voters_count);
			const num_votes = Object.values(curr_votes).length;

			console.log({isMajorityVote, num_votes, max_voters_count})

			if (isMajorityVote || num_votes >= max_voters_count) {
				global.Game.startTrial(global.Game.days_passed);
			}
		}

		return feedback;
	}

	/**
	 * Determines if a player can vote for a certain trial outcome
	 * @param {String} trial_outcome trial outcome voting for
	 * @returns {true | String} true if you can vote. Otherwise, feedback for why you can't
	 */
	canVoteForTrialOutcome(trial_outcome) {
		if (global.Game.subphase !== Subphases.Trial) {
			return `We're not in the trial phase yet.`;
		}

		if (global.Game.on_trial === this.name) {
			return `You can't vote for your own trial.`;
		}

		if (!this.canVote) {
			return `Sorry, you have been prevented from voting.`;
		}

		return true;
	}

	/**
	 * Votes for a trial outcome for the current trial, updating votes, announcing it, and returning feedback
	 * @param {TrialVotes} trial_outcome trial outcome voting for
	 * @returns {String} feedback for vote
	 */
	voteForTrialOutcome(trial_outcome) {
		let curr_votes = global.Game.trial_votes;
		let max_voters_count = global.Game.Players.getAlivePlayers().filter(
			player => player.name !== global.Game.on_trial && player.canVote === true
		).length;
		let feedback;

		this.resetInactivity();

		if (curr_votes[this.name]) {
			Game.log(`**${this.name}** changed their vote to **${toTitleCase(trial_outcome)}**`);

			global.Game.announceMessages(`**${this.name}** changed their vote.`);

			feedback = `You are replacing your previous vote, **${toTitleCase(curr_votes[this.name])}**, with **${toTitleCase(trial_outcome)}**`;
		}
		else {
			Game.log(`**${this.name}** voted **${toTitleCase(trial_outcome)}**.`);

			global.Game.announceMessages(`**${this.name}** voted.`);

			feedback = `You voted **${toTitleCase(trial_outcome)}**.`;
		}

		curr_votes[this.name] = trial_outcome;
		global.Game.trial_votes = curr_votes;

		if (!this.isMockPlayer) {
			const isMajorityVote = Player.isMajorityVote(curr_votes, max_voters_count);
			const num_votes = Object.values(curr_votes).length;

			if (isMajorityVote || num_votes >= max_voters_count) {
				global.Game.startTrialResults(global.Game.days_passed);
			}
		}

		return feedback;
	}



	/**
	 * Determines if a majority vote has been reached for a specific vote
	 * @param {{[player_name: string]: [vote: string]}} player_votes an object which maps a player name to their vote
	 * @param {Number} num_max_voters the maximum number of possible voters
	 */
	static isMajorityVote(player_votes, num_max_voters) {
		let isMajorityVote = false;

		const total_vote_count = Object.keys(player_votes).length;
		const majority_player_count = Math.ceil(
			(num_max_voters) * Player.MAJORITY_VOTE_RATIO
		);

		if (total_vote_count >= majority_player_count) {
			let vote_counts = {};

			for (let voter in player_votes) {
				let vote = player_votes[voter];

				if (
					vote.toLowerCase() == TrialVotes.Abstain.toLowerCase() ||
					vote.toLowerCase() == Votes.Abstain.toLowerCase()
				)
					continue;

				if (!vote_counts[vote])
					vote_counts[vote] = 1;
				else
					vote_counts[vote] += 1;

				if (vote_counts[vote] >= majority_player_count) {
					isMajorityVote = true;
					break
				}
			}
		}

		return isMajorityVote;
	}
}

module.exports = Player;<|MERGE_RESOLUTION|>--- conflicted
+++ resolved
@@ -4,15 +4,9 @@
 const { Abilities } = require("./ability");
 
 const
-<<<<<<< HEAD
-	{ getGuildMember, getRole, addRole, removeRole, getChannel, wait, getRandArrayItem, getRDMGuild, toTitleCase } = require("../functions"),
-	{ PermissionFlagsBits, Role } = require('discord.js'),
-	rdm_ids = require("../../databases/ids.json").rapid_discord_mafia;
-=======
 	{ getGuildMember, getRole, addRole, removeRole, getChannel, wait, getRandArrayItem, getRDMGuild } = require("../functions"),
 	{ PermissionFlagsBits } = require('discord.js'),
-	rdm_ids = require("../../data/ids.json").rapid_discord_mafia;
->>>>>>> 42a2e43c
+	rdm_ids = require("../../databases/ids.json").rapid_discord_mafia;
 
 class Player {
 
